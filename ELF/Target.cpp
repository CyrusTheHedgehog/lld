--- conflicted
+++ resolved
@@ -966,14 +966,6 @@
   case R_PPC_ADDR16_LO:
     write16be(Loc, applyPPCLo(Val));
     break;
-<<<<<<< HEAD
-  case R_PPC_REL24:
-    or32be(Loc, Val & 0x3FFFFFC);
-    break;
-  case R_PPC_REL32:
-    write32be(Loc, Val);
-    break;
-=======
   case R_PPC_ADDR32:
   case R_PPC_REL32:
     write32be(Loc, Val);
@@ -981,7 +973,6 @@
   case R_PPC_REL24:
     or32be(Loc, Val & 0x3FFFFFC);
     break;
->>>>>>> cc121743
   default:
     fatal("unrecognized reloc " + Twine(Type));
   }
