--- conflicted
+++ resolved
@@ -993,22 +993,6 @@
     break;
   case R_PPC_ADDR24:
   case R_PPC_REL24: {
-<<<<<<< HEAD
-    uint32_t Inst = read32be(Loc);
-    Inst &= ~0x3FFFFFC;
-    Inst |= Val & 0x3FFFFFC;
-    write32be(Loc, Inst);
-    break;
-  }
-  case R_PPC_ADDR14:
-  case R_PPC_REL14: {
-    uint32_t Inst = read32be(Loc);
-    Inst &= ~0xFFFC;
-    Inst |= Val & 0xFFFC;
-    write32be(Loc, Inst);
-    break;
-  }
-=======
     checkAlignment<4>(Val, Type);
     uint32_t Inst = read32<E>(Loc) & ~0x3FFFFFC;
     Inst |= Val & 0x3FFFFFC;
@@ -1023,7 +1007,6 @@
     write32<E>(Loc, Inst);
     break;
   }
->>>>>>> 4078709b
   case R_PPC_EMB_SDA21: {
     // SDA21 relocation entry is offset one byte into instruction
     uint8_t *InstLoc = Loc - (E == llvm::support::big ? 1 : 0);
@@ -1042,10 +1025,7 @@
                                         const SymbolBody &S) const {
   switch (Type) {
   case R_PPC_REL32:
-<<<<<<< HEAD
   case R_PPC_REL24:
-=======
->>>>>>> 4078709b
   case R_PPC_REL14:
     return R_PC;
   case R_PPC_EMB_SDA21:
