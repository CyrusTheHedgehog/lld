//===- LTO.cpp ------------------------------------------------------------===//
//
//                             The LLVM Linker
//
// This file is distributed under the University of Illinois Open Source
// License. See LICENSE.TXT for details.
//
//===----------------------------------------------------------------------===//

#include "LTO.h"
#include "Config.h"
#include "Error.h"
#include "InputFiles.h"
#include "Symbols.h"
#include "llvm/ADT/STLExtras.h"
#include "llvm/ADT/SmallString.h"
#include "llvm/ADT/StringRef.h"
#include "llvm/ADT/Twine.h"
#include "llvm/CodeGen/CommandFlags.h"
#include "llvm/IR/DiagnosticPrinter.h"
#include "llvm/LTO/Config.h"
#include "llvm/LTO/LTO.h"
#include "llvm/Object/SymbolicFile.h"
#include "llvm/Support/CodeGen.h"
#include "llvm/Support/ELF.h"
#include "llvm/Support/Error.h"
#include "llvm/Support/FileSystem.h"
#include "llvm/Support/MemoryBuffer.h"
#include "llvm/Support/raw_ostream.h"
#include <algorithm>
#include <cstddef>
#include <memory>
#include <string>
#include <system_error>
#include <vector>

using namespace llvm;
using namespace llvm::object;
using namespace llvm::ELF;

using namespace lld;
using namespace lld::elf;

// This is for use when debugging LTO.
static void saveBuffer(StringRef Buffer, const Twine &Path) {
  std::error_code EC;
  raw_fd_ostream OS(Path.str(), EC, sys::fs::OpenFlags::F_None);
  if (EC)
    error(EC, "cannot create " + Path);
  OS << Buffer;
}

static void diagnosticHandler(const DiagnosticInfo &DI) {
  SmallString<128> ErrStorage;
  raw_svector_ostream OS(ErrStorage);
  DiagnosticPrinterRawOStream DP(OS);
  DI.print(DP);
  warn(ErrStorage);
}

static void checkError(Error E) {
  handleAllErrors(std::move(E), [&](ErrorInfoBase &EIB) -> Error {
    error(EIB.message());
    return Error::success();
  });
}

static std::unique_ptr<lto::LTO> createLTO() {
  lto::Config Conf;

  // LLD supports the new relocations.
  Conf.Options = InitTargetOptionsFromCodeGenFlags();
  Conf.Options.RelaxELFRelocations = true;

  Conf.RelocModel = Config->Pic ? Reloc::PIC_ : Reloc::Static;
  Conf.DisableVerify = Config->DisableVerify;
  Conf.DiagHandler = diagnosticHandler;
  Conf.OptLevel = Config->LTOO;

  // Set up a custom pipeline if we've been asked to.
  Conf.OptPipeline = Config->LTONewPmPasses;
  Conf.AAPipeline = Config->LTOAAPipeline;

  if (Config->SaveTemps)
    checkError(Conf.addSaveTemps(std::string(Config->OutputFile) + ".",
                                 /*UseInputModulePath*/ true));

  lto::ThinBackend Backend;
  if (Config->ThinLTOJobs != -1u)
    Backend = lto::createInProcessThinBackend(Config->ThinLTOJobs);
  return llvm::make_unique<lto::LTO>(std::move(Conf), Backend,
                                     Config->LTOPartitions);
}

BitcodeCompiler::BitcodeCompiler() : LTOObj(createLTO()) {}

BitcodeCompiler::~BitcodeCompiler() = default;

static void undefine(Symbol *S) {
  replaceBody<Undefined>(S, S->body()->getName(), /*IsLocal=*/false,
                         STV_DEFAULT, S->body()->Type, nullptr);
}

void BitcodeCompiler::add(BitcodeFile &F,
                          llvm::StringMap<std::string> *HanafudaPatches) {
  lto::InputFile &Obj = *F.Obj;
  unsigned SymNum = 0;
  std::vector<Symbol *> Syms = F.getSymbols();
  std::vector<lto::SymbolResolution> Resols(Syms.size());

  // Provide a resolution to the LTO API for each symbol.
  for (const lto::InputFile::Symbol &ObjSym : Obj.symbols()) {
    Symbol *Sym = Syms[SymNum];
    lto::SymbolResolution &R = Resols[SymNum];
    ++SymNum;
    SymbolBody *B = Sym->body();

    // Ideally we shouldn't check for SF_Undefined but currently IRObjectFile
    // reports two symbols for module ASM defined. Without this check, lld
    // flags an undefined in IR with a definition in ASM as prevailing.
    // Once IRObjectFile is fixed to report only one symbol this hack can
    // be removed.
    R.Prevailing =
        !(ObjSym.getFlags() & object::BasicSymbolRef::SF_Undefined) &&
        B->File == &F;

    R.VisibleToRegularObj =
        Sym->IsUsedInRegularObj || (R.Prevailing && Sym->includeInDynsym());
    if (R.Prevailing)
      undefine(Sym);
  }
<<<<<<< HEAD
  checkError(LtoObj->add(std::move(F.Obj), Resols, HanafudaPatches));
=======
  checkError(LTOObj->add(std::move(F.Obj), Resols));
>>>>>>> 89f2cd22
}

// Merge all the bitcode files we have seen, codegen the result
// and return the resulting ObjectFile(s).
std::vector<InputFile *> BitcodeCompiler::compile() {
  std::vector<InputFile *> Ret;
  unsigned MaxTasks = LTOObj->getMaxTasks();
  Buff.resize(MaxTasks);

  checkError(LTOObj->run([&](size_t Task) {
    return llvm::make_unique<lto::NativeObjectStream>(
        llvm::make_unique<raw_svector_ostream>(Buff[Task]));
  }));

  for (unsigned I = 0; I != MaxTasks; ++I) {
    if (Buff[I].empty())
      continue;
    if (Config->SaveTemps) {
      if (MaxTasks == 1)
        saveBuffer(Buff[I], Config->OutputFile + ".lto.o");
      else
        saveBuffer(Buff[I], Config->OutputFile + Twine(I) + ".lto.o");
    }
    InputFile *Obj = createObjectFile(MemoryBufferRef(Buff[I], "lto.tmp"));
    Ret.push_back(Obj);
  }
  return Ret;
}<|MERGE_RESOLUTION|>--- conflicted
+++ resolved
@@ -129,11 +129,7 @@
     if (R.Prevailing)
       undefine(Sym);
   }
-<<<<<<< HEAD
-  checkError(LtoObj->add(std::move(F.Obj), Resols, HanafudaPatches));
-=======
-  checkError(LTOObj->add(std::move(F.Obj), Resols));
->>>>>>> 89f2cd22
+  checkError(LTOObj->add(std::move(F.Obj), Resols, HanafudaPatches));
 }
 
 // Merge all the bitcode files we have seen, codegen the result
