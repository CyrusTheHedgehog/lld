//===- Config.h -------------------------------------------------*- C++ -*-===//
//
//                             The LLVM Linker
//
// This file is distributed under the University of Illinois Open Source
// License. See LICENSE.TXT for details.
//
//===----------------------------------------------------------------------===//

#ifndef LLD_ELF_CONFIG_H
#define LLD_ELF_CONFIG_H

#include "llvm/ADT/CachedHashString.h"
#include "llvm/ADT/MapVector.h"
#include "llvm/ADT/StringRef.h"
#include "llvm/Support/ELF.h"

#include <vector>

namespace lld {
namespace elf {

class InputFile;
class OutputSectionBase;
struct Symbol;

enum ELFKind {
  ELFNoneKind,
  ELF32LEKind,
  ELF32BEKind,
  ELF64LEKind,
  ELF64BEKind
};

// For --build-id.
enum class BuildIdKind { None, Fast, Md5, Sha1, Hexstring, Uuid };

// For --discard-{all,locals,none}.
enum class DiscardPolicy { Default, All, Locals, None };

// For --strip-{all,debug}.
enum class StripPolicy { None, All, Debug };

// For --unresolved-symbols.
enum class UnresolvedPolicy { NoUndef, ReportError, Warn, Ignore };

// For --sort-section and linkerscript sorting rules.
enum class SortSectionPolicy { Default, None, Alignment, Name, Priority };

// For --target2
enum class Target2Policy { Abs, Rel, GotRel };

struct SymbolVersion {
  llvm::StringRef Name;
  bool IsExternCpp;
  bool HasWildcard;
};

// This struct contains symbols version definition that
// can be found in version script if it is used for link.
struct VersionDefinition {
  VersionDefinition(llvm::StringRef Name, uint16_t Id) : Name(Name), Id(Id) {}
  llvm::StringRef Name;
  uint16_t Id;
  std::vector<SymbolVersion> Globals;
  size_t NameOff; // Offset in string table.
};

// This struct contains the global configuration for the linker.
// Most fields are direct mapping from the command line options
// and such fields have the same name as the corresponding options.
// Most fields are initialized by the driver.
struct Configuration {
  InputFile *FirstElf = nullptr;
  uint8_t OSABI = 0;
  llvm::DenseMap<llvm::CachedHashStringRef, unsigned> SymbolOrderingFile;
  llvm::StringMap<uint64_t> SectionStartMap;
  llvm::StringRef DynamicLinker;
  llvm::StringRef Entry;
  llvm::StringRef Emulation;
  llvm::StringRef Fini;
  llvm::StringRef Init;
  llvm::StringRef LTOAAPipeline;
  llvm::StringRef LTONewPmPasses;
  llvm::StringRef OutputFile;
  llvm::StringRef SoName;
  llvm::StringRef Sysroot;
  std::string RPath;
  std::vector<VersionDefinition> VersionDefinitions;
  std::vector<llvm::StringRef> AuxiliaryList;
  std::vector<llvm::StringRef> DynamicList;
  std::vector<llvm::StringRef> SearchPaths;
  std::vector<llvm::StringRef> Undefined;
  std::vector<SymbolVersion> VersionScriptGlobals;
  std::vector<SymbolVersion> VersionScriptLocals;
  std::vector<uint8_t> BuildIdVector;
  bool AllowMultipleDefinition;
  bool AsNeeded = false;
  bool Bsymbolic;
  bool BsymbolicFunctions;
  bool ColorDiagnostics = false;
  bool Demangle = true;
  bool DisableVerify;
  bool EhFrameHdr;
  bool EnableNewDtags;
  bool ExportDynamic;
  bool FatalWarnings;
  bool GcSections;
  bool GdbIndex;
  bool GnuHash = false;
  bool ICF;
  bool Mips64EL = false;
  bool MipsN32Abi = false;
  bool NoGnuUnique;
  bool NoUndefinedVersion;
  bool Nostdlib;
  bool OFormatBinary;
  bool OMagic;
  bool Pic;
  bool Pie;
  bool PrintGcSections;
  bool Rela;
  bool Relocatable;
  bool SaveTemps;
  bool SingleRoRx;
  bool Shared;
  bool Static = false;
  bool SysvHash = true;
  bool Target1Rel;
  bool Threads;
  bool Trace;
  bool Verbose;
  bool WarnCommon;
  bool ZCombreloc;
  bool ZExecstack;
  bool ZNodelete;
  bool ZNow;
  bool ZOrigin;
  bool ZRelro;
  bool ExitEarly;
  bool ZWxneeded;
  DiscardPolicy Discard;
  SortSectionPolicy SortSection;
  StripPolicy Strip = StripPolicy::None;
  UnresolvedPolicy UnresolvedSymbols;
  Target2Policy Target2 = Target2Policy::GotRel;
  BuildIdKind BuildId = BuildIdKind::None;
  ELFKind EKind = ELFNoneKind;
  uint16_t DefaultSymbolVersion = llvm::ELF::VER_NDX_GLOBAL;
  uint16_t EMachine = llvm::ELF::EM_NONE;
  uint64_t EntryAddr = 0;
  uint64_t ErrorLimit = 20;
  uint64_t ImageBase;
  uint64_t MaxPageSize;
  uint64_t SdaBase = ~0;
  uint64_t Sda2Base = ~0;
  uint64_t ZStackSize;
  unsigned LTOPartitions;
  unsigned LTOO;
  unsigned Optimize;
<<<<<<< HEAD
  unsigned ThinLtoJobs;

  // Hanafuda additions
  std::function<void(uint8_t *,
    const std::vector<OutputSectionBase *>&)> OPreWrite;
  uint64_t InitialFileOffset = 0;
=======
  unsigned ThinLTOJobs;
>>>>>>> 89f2cd22
};

// The only instance of Configuration struct.
extern Configuration *Config;

} // namespace elf
} // namespace lld

#endif<|MERGE_RESOLUTION|>--- conflicted
+++ resolved
@@ -158,16 +158,12 @@
   unsigned LTOPartitions;
   unsigned LTOO;
   unsigned Optimize;
-<<<<<<< HEAD
-  unsigned ThinLtoJobs;
+  unsigned ThinLTOJobs;
 
   // Hanafuda additions
   std::function<void(uint8_t *,
     const std::vector<OutputSectionBase *>&)> OPreWrite;
   uint64_t InitialFileOffset = 0;
-=======
-  unsigned ThinLTOJobs;
->>>>>>> 89f2cd22
 };
 
 // The only instance of Configuration struct.
