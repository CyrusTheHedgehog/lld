//===- Target.h -------------------------------------------------*- C++ -*-===//
//
//                             The LLVM Linker
//
// This file is distributed under the University of Illinois Open Source
// License. See LICENSE.TXT for details.
//
//===----------------------------------------------------------------------===//

#ifndef LLD_ELF_TARGET_H
#define LLD_ELF_TARGET_H

#include "InputSection.h"
#include "llvm/ADT/StringRef.h"
#include "llvm/Object/ELF.h"

#include <memory>

namespace lld {
namespace elf {
class InputFile;
class SymbolBody;

class TargetInfo {
public:
  virtual bool isTlsInitialExecRel(uint32_t Type) const;
  virtual bool isTlsLocalDynamicRel(uint32_t Type) const;
  virtual bool isTlsGlobalDynamicRel(uint32_t Type) const;
  virtual bool isPicRel(uint32_t Type) const { return true; }
  virtual uint32_t getDynRel(uint32_t Type) const { return Type; }
  virtual void writeGotPltHeader(uint8_t *Buf) const {}
  virtual void writeGotPlt(uint8_t *Buf, const SymbolBody &S) const {};
  virtual uint64_t getImplicitAddend(const uint8_t *Buf, uint32_t Type) const;

  // If lazy binding is supported, the first entry of the PLT has code
  // to call the dynamic linker to resolve PLT entries the first time
  // they are called. This function writes that code.
  virtual void writePltHeader(uint8_t *Buf) const {}

  virtual void writePlt(uint8_t *Buf, uint64_t GotEntryAddr,
                        uint64_t PltEntryAddr, int32_t Index,
                        unsigned RelOff) const {}

  // Returns true if a relocation only uses the low bits of a value such that
  // all those bits are in in the same page. For example, if the relocation
  // only uses the low 12 bits in a system with 4k pages. If this is true, the
  // bits will always have the same value at runtime and we don't have to emit
  // a dynamic relocation.
  virtual bool usesOnlyLowPageBits(uint32_t Type) const;

  // Decide whether a Thunk is needed for the relocation from File
  // targeting S. Returns one of:
  // Expr if there is no Thunk required
  // R_THUNK_ABS if thunk is required and expression is absolute
  // R_THUNK_PC if thunk is required and expression is pc rel
  // R_THUNK_PLT_PC if thunk is required to PLT entry and expression is pc rel
  virtual RelExpr getThunkExpr(RelExpr Expr, uint32_t RelocType,
                               const InputFile &File,
                               const SymbolBody &S) const;
  virtual RelExpr getRelExpr(uint32_t Type, const SymbolBody &S) const = 0;
  virtual void relocateOne(uint8_t *Loc, uint32_t Type, uint64_t Val) const = 0;
  virtual ~TargetInfo();

  unsigned TlsGdRelaxSkip = 1;
  unsigned PageSize = 4096;
  unsigned MaxPageSize = 4096;

  // On FreeBSD x86_64 the first page cannot be mmaped.
  // On Linux that is controled by vm.mmap_min_addr. At least on some x86_64
  // installs that is 65536, so the first 15 pages cannot be used.
  // Given that, the smallest value that can be used in here is 0x10000.
  uint64_t DefaultImageBase = 0x10000;

  uint32_t CopyRel;
  uint32_t GotRel;
  uint32_t PltRel;
  uint32_t RelativeRel;
  uint32_t IRelativeRel;
  uint32_t TlsDescRel;
  uint32_t TlsGotRel;
  uint32_t TlsModuleIndexRel;
  uint32_t TlsOffsetRel;
  unsigned GotEntrySize = 0;
  unsigned GotPltEntrySize = 0;
  unsigned PltEntrySize;
  unsigned PltHeaderSize;

  // At least on x86_64 positions 1 and 2 are used by the first plt entry
  // to support lazy loading.
  unsigned GotPltHeaderEntriesNum = 3;

  // Set to 0 for variant 2
  unsigned TcbSize = 0;

  bool NeedsThunks = false;

  virtual RelExpr adjustRelaxExpr(uint32_t Type, const uint8_t *Data,
                                  RelExpr Expr) const;
  virtual void relaxGot(uint8_t *Loc, uint64_t Val) const;
  virtual void relaxTlsGdToIe(uint8_t *Loc, uint32_t Type, uint64_t Val) const;
  virtual void relaxTlsGdToLe(uint8_t *Loc, uint32_t Type, uint64_t Val) const;
  virtual void relaxTlsIeToLe(uint8_t *Loc, uint32_t Type, uint64_t Val) const;
  virtual void relaxTlsLdToLe(uint8_t *Loc, uint32_t Type, uint64_t Val) const;
};

<<<<<<< HEAD
StringRef getRelName(uint32_t Type);
template <class ELFT>
=======
std::string toString(uint32_t RelType);
>>>>>>> f81ed0ab
uint64_t getPPC64TocBase();

extern TargetInfo *Target;
TargetInfo *createTarget();
}
}

#endif<|MERGE_RESOLUTION|>--- conflicted
+++ resolved
@@ -103,12 +103,9 @@
   virtual void relaxTlsLdToLe(uint8_t *Loc, uint32_t Type, uint64_t Val) const;
 };
 
-<<<<<<< HEAD
-StringRef getRelName(uint32_t Type);
+std::string toString(uint32_t RelType);
+
 template <class ELFT>
-=======
-std::string toString(uint32_t RelType);
->>>>>>> f81ed0ab
 uint64_t getPPC64TocBase();
 
 extern TargetInfo *Target;
