//===- SymbolTable.cpp ----------------------------------------------------===//
//
//                             The LLVM Linker
//
// This file is distributed under the University of Illinois Open Source
// License. See LICENSE.TXT for details.
//
//===----------------------------------------------------------------------===//
//
// Symbol table is a bag of all known symbols. We put all symbols of
// all input files to the symbol table. The symbol table is basically
// a hash table with the logic to resolve symbol name conflicts using
// the symbol types.
//
//===----------------------------------------------------------------------===//

#include "SymbolTable.h"
#include "Config.h"
#include "Error.h"
#include "LinkerScript.h"
#include "Memory.h"
#include "Symbols.h"
#include "llvm/ADT/STLExtras.h"

using namespace llvm;
using namespace llvm::object;
using namespace llvm::ELF;

using namespace lld;
using namespace lld::elf;

// All input object files must be for the same architecture
// (e.g. it does not make sense to link x86 object files with
// MIPS object files.) This function checks for that error.
template <class ELFT> static bool isCompatible(InputFile *F) {
  if (!isa<ELFFileBase<ELFT>>(F) && !isa<BitcodeFile>(F))
    return true;

  if (F->EKind == Config->EKind && F->EMachine == Config->EMachine) {
    if (Config->EMachine != EM_MIPS)
      return true;
    if (isMipsN32Abi(F) == Config->MipsN32Abi)
      return true;
  }

  if (!Config->Emulation.empty())
    error(toString(F) + " is incompatible with " + Config->Emulation);
  else
    error(toString(F) + " is incompatible with " + toString(Config->FirstElf));
  return false;
}

// Add symbols in File to the symbol table.
template <class ELFT> void SymbolTable<ELFT>::addFile(InputFile *File) {
  if (!isCompatible<ELFT>(File))
    return;

  // Binary file
  if (auto *F = dyn_cast<BinaryFile>(File)) {
    BinaryFiles.push_back(F);
    F->parse<ELFT>();
    return;
  }

  // .a file
  if (auto *F = dyn_cast<ArchiveFile>(File)) {
    F->parse<ELFT>();
    return;
  }

  // Lazy object file
  if (auto *F = dyn_cast<LazyObjectFile>(File)) {
    F->parse<ELFT>();
    return;
  }

  if (Config->Trace)
    outs() << toString(File) << "\n";

  // .so file
  if (auto *F = dyn_cast<SharedFile<ELFT>>(File)) {
    // DSOs are uniquified not by filename but by soname.
    F->parseSoName();
    if (ErrorCount || !SoNames.insert(F->getSoName()).second)
      return;
    SharedFiles.push_back(F);
    F->parseRest();
    return;
  }

  // LLVM bitcode file
  if (auto *F = dyn_cast<BitcodeFile>(File)) {
    BitcodeFiles.push_back(F);
    F->parse<ELFT>(ComdatGroups);
    return;
  }

  // Regular object file
  auto *F = cast<ObjectFile<ELFT>>(File);
  ObjectFiles.push_back(F);
  F->parse(ComdatGroups);
}

// This function is where all the optimizations of link-time
// optimization happens. When LTO is in use, some input files are
// not in native object file format but in the LLVM bitcode format.
// This function compiles bitcode files into a few big native files
// using LLVM functions and replaces bitcode symbols with the results.
// Because all bitcode files that consist of a program are passed
// to the compiler at once, it can do whole-program optimization.
template <class ELFT> void SymbolTable<ELFT>::addCombinedLTOObject() {
  if (BitcodeFiles.empty())
    return;

  // Compile bitcode files and replace bitcode symbols.
  LTO.reset(new BitcodeCompiler);
  for (BitcodeFile *F : BitcodeFiles)
<<<<<<< HEAD
    Lto->add(*F, &HanafudaPatches);
=======
    LTO->add(*F);
>>>>>>> 89f2cd22

  for (InputFile *File : LTO->compile()) {
    ObjectFile<ELFT> *Obj = cast<ObjectFile<ELFT>>(File);
    DenseSet<CachedHashStringRef> DummyGroups;
    Obj->parse(DummyGroups);
    ObjectFiles.push_back(Obj);
  }
}

template <class ELFT>
DefinedRegular<ELFT> *SymbolTable<ELFT>::addAbsolute(StringRef Name,
                                                     uint8_t Visibility) {
  Symbol *Sym = addRegular(Name, Visibility, STT_NOTYPE, 0, 0, STB_GLOBAL,
                           nullptr, nullptr);
  return cast<DefinedRegular<ELFT>>(Sym->body());
}

// Add Name as an "ignored" symbol. An ignored symbol is a regular
// linker-synthesized defined symbol, but is only defined if needed.
template <class ELFT>
DefinedRegular<ELFT> *SymbolTable<ELFT>::addIgnored(StringRef Name,
                                                    uint8_t Visibility) {
  SymbolBody *S = find(Name);
  if (!S || !S->isUndefined())
    return nullptr;
  return addAbsolute(Name, Visibility);
}

// Set a flag for --trace-symbol so that we can print out a log message
// if a new symbol with the same name is inserted into the symbol table.
template <class ELFT> void SymbolTable<ELFT>::trace(StringRef Name) {
  Symtab.insert({CachedHashStringRef(Name), {-1, true}});
}

// Rename SYM as __wrap_SYM. The original symbol is preserved as __real_SYM.
// Used to implement --wrap.
template <class ELFT> void SymbolTable<ELFT>::wrap(StringRef Name) {
  SymbolBody *B = find(Name);
  if (!B)
    return;
  Symbol *Sym = B->symbol();
  Symbol *Real = addUndefined(Saver.save("__real_" + Name));
  Symbol *Wrap = addUndefined(Saver.save("__wrap_" + Name));

  // We rename symbols by replacing the old symbol's SymbolBody with the new
  // symbol's SymbolBody. This causes all SymbolBody pointers referring to the
  // old symbol to instead refer to the new symbol.
  memcpy(Real->Body.buffer, Sym->Body.buffer, sizeof(Sym->Body));
  memcpy(Sym->Body.buffer, Wrap->Body.buffer, sizeof(Wrap->Body));
}

static uint8_t getMinVisibility(uint8_t VA, uint8_t VB) {
  if (VA == STV_DEFAULT)
    return VB;
  if (VB == STV_DEFAULT)
    return VA;
  return std::min(VA, VB);
}

// Find an existing symbol or create and insert a new one.
template <class ELFT>
std::pair<Symbol *, bool> SymbolTable<ELFT>::insert(StringRef Name) {
  auto P = Symtab.insert(
      {CachedHashStringRef(Name), SymIndex((int)SymVector.size(), false)});
  SymIndex &V = P.first->second;
  bool IsNew = P.second;

  if (V.Idx == -1) {
    IsNew = true;
    V = SymIndex((int)SymVector.size(), true);
  }

  Symbol *Sym;
  if (IsNew) {
    Sym = new (BAlloc) Symbol;
    Sym->Binding = STB_WEAK;
    Sym->Visibility = STV_DEFAULT;
    Sym->IsUsedInRegularObj = false;
    Sym->ExportDynamic = false;
    Sym->Traced = V.Traced;
    Sym->VersionId = Config->DefaultSymbolVersion;
    SymVector.push_back(Sym);
  } else {
    Sym = SymVector[V.Idx];
  }
  return {Sym, IsNew};
}

// Construct a string in the form of "Sym in File1 and File2".
// Used to construct an error message.
static std::string conflictMsg(SymbolBody *Existing, InputFile *NewFile) {
  return "'" + toString(*Existing) + "' in " + toString(Existing->File) +
         " and " + toString(NewFile);
}

// Find an existing symbol or create and insert a new one, then apply the given
// attributes.
template <class ELFT>
std::pair<Symbol *, bool>
SymbolTable<ELFT>::insert(StringRef Name, uint8_t Type, uint8_t Visibility,
                          bool CanOmitFromDynSym, InputFile *File) {
  bool IsUsedInRegularObj = !File || File->kind() == InputFile::ObjectKind;
  Symbol *S;
  bool WasInserted;
  std::tie(S, WasInserted) = insert(Name);

  // Merge in the new symbol's visibility.
  S->Visibility = getMinVisibility(S->Visibility, Visibility);
  if (!CanOmitFromDynSym && (Config->Shared || Config->ExportDynamic))
    S->ExportDynamic = true;
  if (IsUsedInRegularObj)
    S->IsUsedInRegularObj = true;
  if (!WasInserted && S->body()->Type != SymbolBody::UnknownType &&
      ((Type == STT_TLS) != S->body()->isTls()))
    error("TLS attribute mismatch for symbol " + conflictMsg(S->body(), File));

  return {S, WasInserted};
}

template <class ELFT> Symbol *SymbolTable<ELFT>::addUndefined(StringRef Name) {
  return addUndefined(Name, /*IsLocal=*/false, STB_GLOBAL, STV_DEFAULT,
                      /*Type*/ 0,
                      /*CanOmitFromDynSym*/ false, /*File*/ nullptr);
}

template <class ELFT>
Symbol *SymbolTable<ELFT>::addUndefined(StringRef Name, bool IsLocal,
                                        uint8_t Binding, uint8_t StOther,
                                        uint8_t Type, bool CanOmitFromDynSym,
                                        InputFile *File) {
  Symbol *S;
  bool WasInserted;
  std::tie(S, WasInserted) =
      insert(Name, Type, StOther & 3, CanOmitFromDynSym, File);
  if (WasInserted) {
    S->Binding = Binding;
    replaceBody<Undefined>(S, Name, IsLocal, StOther, Type, File);
    return S;
  }
  if (Binding != STB_WEAK) {
    if (S->body()->isShared() || S->body()->isLazy())
      S->Binding = Binding;
    if (auto *SS = dyn_cast<SharedSymbol<ELFT>>(S->body()))
      SS->file()->IsUsed = true;
  }
  if (auto *L = dyn_cast<Lazy>(S->body())) {
    // An undefined weak will not fetch archive members, but we have to remember
    // its type. See also comment in addLazyArchive.
    if (S->isWeak())
      L->Type = Type;
    else if (InputFile *F = L->fetch())
      addFile(F);
  }
  return S;
}

// We have a new defined symbol with the specified binding. Return 1 if the new
// symbol should win, -1 if the new symbol should lose, or 0 if both symbols are
// strong defined symbols.
static int compareDefined(Symbol *S, bool WasInserted, uint8_t Binding) {
  if (WasInserted)
    return 1;
  SymbolBody *Body = S->body();
  if (Body->isLazy() || Body->isUndefined() || Body->isShared())
    return 1;
  if (Binding == STB_WEAK)
    return -1;
  if (S->isWeak())
    return 1;
  return 0;
}

// We have a new non-common defined symbol with the specified binding. Return 1
// if the new symbol should win, -1 if the new symbol should lose, or 0 if there
// is a conflict. If the new symbol wins, also update the binding.
static int compareDefinedNonCommon(Symbol *S, bool WasInserted,
                                   uint8_t Binding) {
  if (int Cmp = compareDefined(S, WasInserted, Binding)) {
    if (Cmp > 0)
      S->Binding = Binding;
    return Cmp;
  }
  if (isa<DefinedCommon>(S->body())) {
    // Non-common symbols take precedence over common symbols.
    if (Config->WarnCommon)
      warn("common " + S->body()->getName() + " is overridden");
    return 1;
  }
  return 0;
}

template <class ELFT>
Symbol *SymbolTable<ELFT>::addCommon(StringRef N, uint64_t Size,
                                     uint64_t Alignment, uint8_t Binding,
                                     uint8_t StOther, uint8_t Type,
                                     InputFile *File) {
  Symbol *S;
  bool WasInserted;
  std::tie(S, WasInserted) =
      insert(N, Type, StOther & 3, /*CanOmitFromDynSym*/ false, File);
  int Cmp = compareDefined(S, WasInserted, Binding);
  if (Cmp > 0) {
    S->Binding = Binding;
    replaceBody<DefinedCommon>(S, N, Size, Alignment, StOther, Type, File);
  } else if (Cmp == 0) {
    auto *C = dyn_cast<DefinedCommon>(S->body());
    if (!C) {
      // Non-common symbols take precedence over common symbols.
      if (Config->WarnCommon)
        warn("common " + S->body()->getName() + " is overridden");
      return S;
    }

    if (Config->WarnCommon)
      warn("multiple common of " + S->body()->getName());

    Alignment = C->Alignment = std::max(C->Alignment, Alignment);
    if (Size > C->Size)
      replaceBody<DefinedCommon>(S, N, Size, Alignment, StOther, Type, File);
  }
  return S;
}

static void print(const Twine &Msg) {
  if (Config->AllowMultipleDefinition)
    warn(Msg);
  else
    error(Msg);
}

static void reportDuplicate(SymbolBody *Existing, InputFile *NewFile) {
  print("duplicate symbol " + conflictMsg(Existing, NewFile));
}

template <class ELFT>
static void reportDuplicate(SymbolBody *Existing,
                            InputSectionBase<ELFT> *ErrSec,
                            typename ELFT::uint ErrOffset) {
  DefinedRegular<ELFT> *D = dyn_cast<DefinedRegular<ELFT>>(Existing);
  if (!D || !D->Section || !ErrSec) {
    reportDuplicate(Existing, ErrSec ? ErrSec->getFile() : nullptr);
    return;
  }

  std::string OldLoc = D->Section->getLocation(D->Value);
  std::string NewLoc = ErrSec->getLocation(ErrOffset);

  print(NewLoc + ": duplicate symbol '" + toString(*Existing) + "'");
  print(OldLoc + ": previous definition was here");
}

template <typename ELFT>
Symbol *SymbolTable<ELFT>::addRegular(StringRef Name, uint8_t StOther,
                                      uint8_t Type, uintX_t Value, uintX_t Size,
                                      uint8_t Binding,
                                      InputSectionBase<ELFT> *Section,
                                      InputFile *File) {
  Symbol *S;
  bool WasInserted;
  std::tie(S, WasInserted) = insert(Name, Type, StOther & 3,
                                    /*CanOmitFromDynSym*/ false, File);
  int Cmp = compareDefinedNonCommon(S, WasInserted, Binding);
  if (Cmp > 0)
    replaceBody<DefinedRegular<ELFT>>(S, Name, /*IsLocal=*/false, StOther, Type,
                                      Value, Size, Section, File);
  else if (Cmp == 0)
    reportDuplicate(S->body(), Section, Value);
  return S;
}

template <typename ELFT>
Symbol *SymbolTable<ELFT>::addSynthetic(StringRef N,
                                        const OutputSectionBase *Section,
                                        uintX_t Value, uint8_t StOther) {
  Symbol *S;
  bool WasInserted;
  std::tie(S, WasInserted) = insert(N, STT_NOTYPE, /*Visibility*/ StOther & 0x3,
                                    /*CanOmitFromDynSym*/ false, nullptr);
  int Cmp = compareDefinedNonCommon(S, WasInserted, STB_GLOBAL);
  if (Cmp > 0)
    replaceBody<DefinedSynthetic<ELFT>>(S, N, Value, Section);
  else if (Cmp == 0)
    reportDuplicate(S->body(), nullptr);
  return S;
}

template <typename ELFT>
void SymbolTable<ELFT>::addShared(SharedFile<ELFT> *F, StringRef Name,
                                  const Elf_Sym &Sym,
                                  const typename ELFT::Verdef *Verdef) {
  // DSO symbols do not affect visibility in the output, so we pass STV_DEFAULT
  // as the visibility, which will leave the visibility in the symbol table
  // unchanged.
  Symbol *S;
  bool WasInserted;
  std::tie(S, WasInserted) =
      insert(Name, Sym.getType(), STV_DEFAULT, /*CanOmitFromDynSym*/ true, F);
  // Make sure we preempt DSO symbols with default visibility.
  if (Sym.getVisibility() == STV_DEFAULT)
    S->ExportDynamic = true;
  if (WasInserted || isa<Undefined>(S->body())) {
    replaceBody<SharedSymbol<ELFT>>(S, F, Name, Sym, Verdef);
    if (!S->isWeak())
      F->IsUsed = true;
  }
}

template <class ELFT>
Symbol *SymbolTable<ELFT>::addBitcode(StringRef Name, uint8_t Binding,
                                      uint8_t StOther, uint8_t Type,
                                      bool CanOmitFromDynSym, BitcodeFile *F) {
  Symbol *S;
  bool WasInserted;
  std::tie(S, WasInserted) =
      insert(Name, Type, StOther & 3, CanOmitFromDynSym, F);
  int Cmp = compareDefinedNonCommon(S, WasInserted, Binding);
  if (Cmp > 0)
    replaceBody<DefinedRegular<ELFT>>(S, Name, /*IsLocal=*/false, StOther, Type,
                                      0, 0, nullptr, F);
  else if (Cmp == 0)
    reportDuplicate(S->body(), F);
  return S;
}

template <class ELFT> SymbolBody *SymbolTable<ELFT>::find(StringRef Name) {
  auto It = Symtab.find(CachedHashStringRef(Name));
  if (It == Symtab.end())
    return nullptr;
  SymIndex V = It->second;
  if (V.Idx == -1)
    return nullptr;
  return SymVector[V.Idx]->body();
}

// Returns a list of defined symbols that match with a given pattern.
template <class ELFT>
std::vector<SymbolBody *> SymbolTable<ELFT>::findAll(StringRef GlobPat) {
  std::vector<SymbolBody *> Res;
  StringMatcher M({GlobPat});
  for (Symbol *Sym : SymVector) {
    SymbolBody *B = Sym->body();
    StringRef Name = B->getName();
    if (!B->isUndefined() && M.match(Name))
      Res.push_back(B);
  }
  return Res;
}

template <class ELFT>
void SymbolTable<ELFT>::addLazyArchive(ArchiveFile *F,
                                       const object::Archive::Symbol Sym) {
  Symbol *S;
  bool WasInserted;
  StringRef Name = Sym.getName();
  std::tie(S, WasInserted) = insert(Name);
  if (WasInserted) {
    replaceBody<LazyArchive>(S, *F, Sym, SymbolBody::UnknownType);
    return;
  }
  if (!S->body()->isUndefined())
    return;

  // Weak undefined symbols should not fetch members from archives. If we were
  // to keep old symbol we would not know that an archive member was available
  // if a strong undefined symbol shows up afterwards in the link. If a strong
  // undefined symbol never shows up, this lazy symbol will get to the end of
  // the link and must be treated as the weak undefined one. We already marked
  // this symbol as used when we added it to the symbol table, but we also need
  // to preserve its type. FIXME: Move the Type field to Symbol.
  if (S->isWeak()) {
    replaceBody<LazyArchive>(S, *F, Sym, S->body()->Type);
    return;
  }
  std::pair<MemoryBufferRef, uint64_t> MBInfo = F->getMember(&Sym);
  if (!MBInfo.first.getBuffer().empty())
    addFile(createObjectFile(MBInfo.first, F->getName(), MBInfo.second));
}

template <class ELFT>
void SymbolTable<ELFT>::addLazyObject(StringRef Name, LazyObjectFile &Obj) {
  Symbol *S;
  bool WasInserted;
  std::tie(S, WasInserted) = insert(Name);
  if (WasInserted) {
    replaceBody<LazyObject>(S, Name, Obj, SymbolBody::UnknownType);
    return;
  }
  if (!S->body()->isUndefined())
    return;

  // See comment for addLazyArchive above.
  if (S->isWeak()) {
    replaceBody<LazyObject>(S, Name, Obj, S->body()->Type);
  } else {
    MemoryBufferRef MBRef = Obj.getBuffer();
    if (!MBRef.getBuffer().empty())
      addFile(createObjectFile(MBRef));
  }
}

// Process undefined (-u) flags by loading lazy symbols named by those flags.
template <class ELFT> void SymbolTable<ELFT>::scanUndefinedFlags() {
  for (StringRef S : Config->Undefined)
    if (auto *L = dyn_cast_or_null<Lazy>(find(S)))
      if (InputFile *File = L->fetch())
        addFile(File);
}

// This function takes care of the case in which shared libraries depend on
// the user program (not the other way, which is usual). Shared libraries
// may have undefined symbols, expecting that the user program provides
// the definitions for them. An example is BSD's __progname symbol.
// We need to put such symbols to the main program's .dynsym so that
// shared libraries can find them.
// Except this, we ignore undefined symbols in DSOs.
template <class ELFT> void SymbolTable<ELFT>::scanShlibUndefined() {
  for (SharedFile<ELFT> *File : SharedFiles)
    for (StringRef U : File->getUndefinedSymbols())
      if (SymbolBody *Sym = find(U))
        if (Sym->isDefined())
          Sym->symbol()->ExportDynamic = true;
}

// This function processes --export-dynamic-symbol and --dynamic-list.
template <class ELFT> void SymbolTable<ELFT>::scanDynamicList() {
  for (StringRef S : Config->DynamicList)
    if (SymbolBody *B = find(S))
      B->symbol()->ExportDynamic = true;
}

// Initialize DemangledSyms with a map from demangled symbols to symbol
// objects. Used to handle "extern C++" directive in version scripts.
//
// The map will contain all demangled symbols. That can be very large,
// and in LLD we generally want to avoid do anything for each symbol.
// Then, why are we doing this? Here's why.
//
// Users can use "extern C++ {}" directive to match against demangled
// C++ symbols. For example, you can write a pattern such as
// "llvm::*::foo(int, ?)". Obviously, there's no way to handle this
// other than trying to match a pattern against all demangled symbols.
// So, if "extern C++" feature is used, we need to demangle all known
// symbols.
template <class ELFT>
void SymbolTable<ELFT>::initDemangledSyms() {
  if (DemangledSyms)
    return;
  DemangledSyms.emplace();

  for (Symbol *Sym : SymVector) {
    SymbolBody *B = Sym->body();
    (*DemangledSyms)[demangle(B->getName())].push_back(B);
  }
}

template <class ELFT>
ArrayRef<SymbolBody *> SymbolTable<ELFT>::findDemangled(StringRef Name) {
  initDemangledSyms();
  auto I = DemangledSyms->find(Name);
  if (I != DemangledSyms->end())
    return I->second;
  return {};
}

template <class ELFT>
std::vector<SymbolBody *>
SymbolTable<ELFT>::findAllDemangled(StringRef GlobPat) {
  initDemangledSyms();
  std::vector<SymbolBody *> Res;
  StringMatcher M({GlobPat});
  for (auto &P : *DemangledSyms)
    if (M.match(P.first()))
      for (SymbolBody *Body : P.second)
        if (!Body->isUndefined())
          Res.push_back(Body);
  return Res;
}

// If there's only one anonymous version definition in a version
// script file, the script does not actually define any symbol version,
// but just specifies symbols visibilities. We assume that the script was
// in the form of { global: foo; bar; local *; }. So, local is default.
// In this function, we make specified symbols global.
template <class ELFT> void SymbolTable<ELFT>::handleAnonymousVersion() {
  for (SymbolVersion &Ver : Config->VersionScriptGlobals) {
    if (hasWildcard(Ver.Name)) {
      for (SymbolBody *B : findAll(Ver.Name))
        B->symbol()->VersionId = VER_NDX_GLOBAL;
      continue;
    }
    if (SymbolBody *B = find(Ver.Name))
      B->symbol()->VersionId = VER_NDX_GLOBAL;
  }
}

// Set symbol versions to symbols. This function handles patterns
// containing no wildcard characters.
template <class ELFT>
void SymbolTable<ELFT>::assignExactVersion(SymbolVersion Ver, uint16_t VersionId,
                                           StringRef VersionName) {
  if (Ver.HasWildcard)
    return;

  // Get a list of symbols which we need to assign the version to.
  std::vector<SymbolBody *> Syms;
  if (Ver.IsExternCpp)
    Syms = findDemangled(Ver.Name);
  else
    Syms.push_back(find(Ver.Name));

  // Assign the version.
  for (SymbolBody *B : Syms) {
    if (!B || B->isUndefined()) {
      if (Config->NoUndefinedVersion)
        error("version script assignment of '" + VersionName + "' to symbol '" +
              Ver.Name + "' failed: symbol not defined");
      continue;
    }

    if (B->symbol()->VersionId != Config->DefaultSymbolVersion)
      warn("duplicate symbol '" + Ver.Name + "' in version script");
    B->symbol()->VersionId = VersionId;
  }
}

template <class ELFT>
void SymbolTable<ELFT>::assignWildcardVersion(SymbolVersion Ver,
                                              uint16_t VersionId) {
  if (!Ver.HasWildcard)
    return;
  std::vector<SymbolBody *> Syms =
      Ver.IsExternCpp ? findAllDemangled(Ver.Name) : findAll(Ver.Name);

  // Exact matching takes precendence over fuzzy matching,
  // so we set a version to a symbol only if no version has been assigned
  // to the symbol. This behavior is compatible with GNU.
  for (SymbolBody *B : Syms)
    if (B->symbol()->VersionId == Config->DefaultSymbolVersion)
      B->symbol()->VersionId = VersionId;
}

// This function processes version scripts by updating VersionId
// member of symbols.
template <class ELFT> void SymbolTable<ELFT>::scanVersionScript() {
  // Symbol themselves might know their versions because symbols
  // can contain versions in the form of <name>@<version>.
  // Let them parse their names.
  if (!Config->VersionDefinitions.empty())
    for (Symbol *Sym : SymVector)
      Sym->body()->parseSymbolVersion();

  // Handle edge cases first.
  if (!Config->VersionScriptGlobals.empty()) {
    handleAnonymousVersion();
    return;
  }

  if (Config->VersionDefinitions.empty())
    return;

  // Now we have version definitions, so we need to set version ids to symbols.
  // Each version definition has a glob pattern, and all symbols that match
  // with the pattern get that version.

  // First, we assign versions to exact matching symbols,
  // i.e. version definitions not containing any glob meta-characters.
  for (SymbolVersion &Ver : Config->VersionScriptLocals)
    assignExactVersion(Ver, VER_NDX_LOCAL, "local");
  for (VersionDefinition &V : Config->VersionDefinitions)
    for (SymbolVersion &Ver : V.Globals)
      assignExactVersion(Ver, V.Id, V.Name);

  // Next, we assign versions to fuzzy matching symbols,
  // i.e. version definitions containing glob meta-characters.
  // Note that because the last match takes precedence over previous matches,
  // we iterate over the definitions in the reverse order.
  for (SymbolVersion &Ver : Config->VersionScriptLocals)
    assignWildcardVersion(Ver, VER_NDX_LOCAL);
  for (VersionDefinition &V : llvm::reverse(Config->VersionDefinitions))
    for (SymbolVersion &Ver : V.Globals)
      assignWildcardVersion(Ver, V.Id);
}

template class elf::SymbolTable<ELF32LE>;
template class elf::SymbolTable<ELF32BE>;
template class elf::SymbolTable<ELF64LE>;
template class elf::SymbolTable<ELF64BE>;<|MERGE_RESOLUTION|>--- conflicted
+++ resolved
@@ -115,11 +115,7 @@
   // Compile bitcode files and replace bitcode symbols.
   LTO.reset(new BitcodeCompiler);
   for (BitcodeFile *F : BitcodeFiles)
-<<<<<<< HEAD
-    Lto->add(*F, &HanafudaPatches);
-=======
-    LTO->add(*F);
->>>>>>> 89f2cd22
+    LTO->add(*F, &HanafudaPatches);
 
   for (InputFile *File : LTO->compile()) {
     ObjectFile<ELFT> *Obj = cast<ObjectFile<ELFT>>(File);
