--- conflicted
+++ resolved
@@ -388,42 +388,21 @@
   std::tie(S, WasInserted) = insert(Name, Type, StOther & 3,
                                     /*CanOmitFromDynSym*/ false,
                                     Section ? Section->getFile() : nullptr);
-<<<<<<< HEAD
-  int Cmp = compareDefinedNonCommon(S, WasInserted, Sym.getBinding());
+  int Cmp = compareDefinedNonCommon(S, WasInserted, Binding);
   if (Cmp > 0 || replaceDefinedSymbolPreTrigger(S, Name))
-    replaceBody<DefinedRegular<ELFT>>(S, Name, Sym, Section);
-=======
-  int Cmp = compareDefinedNonCommon(S, WasInserted, Binding);
-  if (Cmp > 0)
     replaceBody<DefinedRegular<ELFT>>(S, Name, StOther, Type, Value, Size,
                                       Section);
->>>>>>> 418c37fa
   else if (Cmp == 0)
     reportDuplicate(S->body(), Section->getFile());
   return S;
 }
 
 template <typename ELFT>
-<<<<<<< HEAD
-Symbol *SymbolTable<ELFT>::addRegular(StringRef Name, uint8_t Binding,
-                                      uint8_t StOther) {
-  Symbol *S;
-  bool WasInserted;
-  std::tie(S, WasInserted) = insert(Name, STT_NOTYPE, StOther & 3,
-                                    /*CanOmitFromDynSym*/ false, nullptr);
-  int Cmp = compareDefinedNonCommon(S, WasInserted, Binding);
-  if (Cmp > 0 || replaceDefinedSymbolPreTrigger(S, Name))
-    replaceBody<DefinedRegular<ELFT>>(S, Name, StOther);
-  else if (Cmp == 0)
-    reportDuplicate(S->body(), nullptr);
-  return S;
-=======
 Symbol *SymbolTable<ELFT>::addRegular(StringRef Name, uint8_t StOther,
                                       InputSectionBase<ELFT> *Section,
                                       uint8_t Binding, uint8_t Type,
                                       uintX_t Value) {
   return addRegular(Name, StOther, Type, Value, 0, Binding, Section);
->>>>>>> 418c37fa
 }
 
 template <typename ELFT>
